--- conflicted
+++ resolved
@@ -401,47 +401,26 @@
                                      phi   = spm_obj$estimate["phi"],
                                      ## sigsq = spm_obj$estimate["sigsq"],
                                      sigsq = 1,
-<<<<<<< HEAD
-                                     kappa = spm_obj$kappa)
+                                     nu    = spm_obj$nu)
                d_mat <- comp_mat_cov(cross_dists = u_res_pred,
                                      n = n_obs, n2 = n_pred,
                                      phi   = spm_obj$estimate["phi"],
                                      sigsq = spm_obj$estimate["sigsq"],
-                                     kappa = spm_obj$kappa)
-=======
-                                     nu = spm_obj$nu)
-               
->>>>>>> 6bda3edb
+                                     nu    = spm_obj$nu)
                if(all(grepl("POINT", sf::st_geometry_type(x)))) {
                    sig_pred <-
                        mat_cov(dists = u_pred,
                                phi   = spm_obj$estimate["phi"],
                                ## sigsq = spm_obj$estimate["sigsq"],
                                sigsq = 1,
-<<<<<<< HEAD
-                               kappa = spm_obj$kappa)
+                               nu   = spm_obj$nu)
                } else {
-=======
-                               nu = spm_obj$nu)
-                   d_mat <- comp_mat_cov(cross_dists = u_res_pred,
-                                         n = n_obs, n2 = n_pred,
-                                         phi   = spm_obj$estimate["phi"],
-                                         sigsq = spm_obj$estimate["sigsq"],
-                                         nu = spm_obj$nu)
-               } else {
-                   d_mat <- comp_mat_cov(cross_dists = u_res_pred,
-                                         n = n_pred, n2 = n_obs,
-                                         phi   = spm_obj$estimate["phi"],
-                                         sigsq = spm_obj$estimate["sigsq"],
-                                         nu = spm_obj$nu)
->>>>>>> 6bda3edb
                    sig_pred <-
                        comp_mat_cov(cross_dists = u_pred,
                                     n = n_pred, n2 = n_pred,
                                     phi   = spm_obj$estimate["phi"],
-                                    ## sigsq = spm_obj$estimate["sigsq"],
                                     sigsq = 1,
-                                    nu = spm_obj$nu)
+                                    nu    = spm_obj$nu)
                }
            },
            "pexp" = {
@@ -451,10 +430,8 @@
                sig_y <- comp_pexp_cov(spm_obj$call_data$dists,
                                       n = n_obs, n2 = n_obs,
                                       phi   = spm_obj$estimate["phi"],
-                                      ## sigsq = spm_obj$estimate["sigsq"],
                                       sigsq = 1,
-<<<<<<< HEAD
-                                      kappa = spm_obj$kappa)
+                                      nu    = spm_obj$nu)
                d_mat <-
                    comp_pexp_cov(cross_dists = u_res_pred,
                                  n = n_obs, n2 = n_pred,
@@ -462,39 +439,18 @@
                                  sigsq = spm_obj$estimate["sigsq"],
                                  kappa = spm_obj$kappa)
                if(all(grepl("POINT", sf::st_geometry_type(x)))) {
-=======
-                                      nu = spm_obj$nu)
-               if(all(grepl("POINT", sf::st_geometry_type(x)))) {
-                   d_mat <-
-                       comp_pexp_cov(cross_dists = u_res_pred,
-                                     n = n_obs, n2 = n_pred,
-                                     phi   = spm_obj$estimate["phi"],
-                                     sigsq = spm_obj$estimate["sigsq"],
-                                     nu = spm_obj$nu)
->>>>>>> 6bda3edb
                    sig_pred <-
                        pexp_cov(dists = u_pred,
                                 phi   = spm_obj$estimate["phi"],
-                                ## sigsq = spm_obj$estimate["sigsq"],
                                 sigsq = 1,
-                                nu = spm_obj$nu)
+                                nu    = spm_obj$nu)
                } else {
-<<<<<<< HEAD
-=======
-                   d_mat <-
-                       comp_pexp_cov(cross_dists = u_res_pred,
-                                     n = n_pred, n2 = n_obs,
-                                     phi   = spm_obj$estimate["phi"],
-                                     sigsq = spm_obj$estimate["sigsq"],
-                                     nu = spm_obj$nu)
->>>>>>> 6bda3edb
                    sig_pred <-
                        comp_pexp_cov(cross_dists = u_pred,
                                      n = n_pred, n2 = n_pred,
                                      phi   = spm_obj$estimate["phi"],
-                                     ## sigsq = spm_obj$estimate["sigsq"],
                                      sigsq = 1,
-                                     nu = spm_obj$nu)
+                                     nu    = spm_obj$nu)
                }
            },
            "gaussian" = {
@@ -602,47 +558,24 @@
                    sparse = TRUE
                )
                d_mat <- Matrix(
-                   comp_w1_cov(cross_dists = u_res_pred,
+                   comp_fw_cov(cross_dists = u_res_pred,
                                n = n_obs, n2 = n_pred,
                                phi   = spm_obj$estimate["phi"],
-                               sigsq = spm_obj$estimate["sigsq"]),
+                               sigsq = spm_obj$estimate["sigsq"],
+                               kappa = spm_obj$gw_pars[1],
+                               mu    = spm_obj$gw_pars[2]),
                    sparse = TRUE
                )
                if(all(grepl("POINT", sf::st_geometry_type(x)))) {
-<<<<<<< HEAD
-=======
-                   d_mat <- Matrix(
-                       comp_gw_cov(cross_dists = u_res_pred,
-                                   n = n_obs, n2 = n_pred,
-                                   phi   = spm_obj$estimate["phi"],
-                                   sigsq = spm_obj$estimate["sigsq"],
-                                   kappa = spm_obj$gw_pars[1],
-                                   mu    = spm_obj$gw_pars[2]),
-                       sparse = TRUE
-                   )
->>>>>>> 6bda3edb
                    sig_pred <- Matrix(
                        gw_cov(dists = u_pred,
                               phi   = spm_obj$estimate["phi"],
-                              ## sigsq = spm_obj$estimate["sigsq"]
                               sigsq = 1,
                               kappa = spm_obj$gw_pars[1],
                               mu    = spm_obj$gw_pars[2]),
                        sparse = TRUE
                    )
                } else {
-<<<<<<< HEAD
-=======
-                   d_mat <- Matrix(
-                       comp_gw_cov(cross_dists = u_res_pred,
-                                   n = n_pred, n2 = n_obs,
-                                   phi   = spm_obj$estimate["phi"],
-                                   sigsq = spm_obj$estimate["sigsq"],
-                                   kappa = spm_obj$gw_pars[1],
-                                   mu    = spm_obj$gw_pars[2]),
-                       sparse = TRUE
-                   )
->>>>>>> 6bda3edb
                    sig_pred <- Matrix(
                        comp_gw_cov(cross_dists = u_pred,
                                    n = n_pred, n2 = n_pred,
@@ -660,9 +593,8 @@
                    comp_tapmat_cov(spm_obj$call_data$dists, 
                                    n = n_obs, n2 = n_obs,
                                    phi   = spm_obj$estimate["phi"],
-                                   ## sigsq = spm_obj$estimate["sigsq"]
                                    sigsq = 1,
-                                   nu = spm_obj$nu,
+                                   nu    = spm_obj$nu,
                                    theta = spm_obj$taper_rg),
                    sparse = TRUE
                )
@@ -671,49 +603,23 @@
                                    n = n_obs, n2 = n_pred,
                                    phi   = spm_obj$estimate["phi"],
                                    sigsq = spm_obj$estimate["sigsq"],
-                                   kappa = spm_obj$kappa,
+                                   nu    = spm_obj$nu,
                                    theta = spm_obj$taper_rg),
                    sparse = TRUE
                )
                if(all(grepl("POINT", sf::st_geometry_type(x)))) {
-<<<<<<< HEAD
-=======
-                   d_mat <- Matrix(
-                       comp_tapmat_cov(cross_dists = u_res_pred,
-                                       n = n_obs, n2 = n_pred,
-                                       phi   = spm_obj$estimate["phi"],
-                                       sigsq = spm_obj$estimate["sigsq"],
-                                       nu = spm_obj$nu,
-                                       theta = spm_obj$taper_rg),
-                       sparse = TRUE
-                   )
->>>>>>> 6bda3edb
                    sig_pred <- Matrix(
                        tapmat_cov(dists = u_pred,
                                   phi   = spm_obj$estimate["phi"],
-                                  ## sigsq = spm_obj$estimate["sigsq"]
                                   sigsq = 1,
                                   nu = spm_obj$nu,
                                   theta = spm_obj$taper_rg),
                        sparse = TRUE
                    )
                } else {
-<<<<<<< HEAD
-=======
-                   d_mat <- Matrix(
-                       comp_tapmat_cov(cross_dists = u_res_pred,
-                                       n = n_pred, n2 = n_obs,
-                                       phi   = spm_obj$estimate["phi"],
-                                       sigsq = spm_obj$estimate["sigsq"],
-                                       nu = spm_obj$nu,
-                                       theta = spm_obj$taper_rg),
-                       sparse = TRUE
-                   )
->>>>>>> 6bda3edb
                    sig_pred <- Matrix(
                        comp_tapmat_cov(cross_dists = u_pred,
                                        phi   = spm_obj$estimate["phi"],
-                                       ## sigsq = spm_obj$estimate["sigsq"]
                                        sigsq = 1,
                                        nu = spm_obj$nu,
                                        theta = spm_obj$taper_rg),
