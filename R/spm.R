--- conflicted
+++ resolved
@@ -89,28 +89,10 @@
                     join = sf::st_within)
     if(any(! sf_obj[[poly_ids]] %in% out_grid_pt[[poly_ids]])) {
         empty_polys <- which(! sf_obj[[poly_ids]] %in% out_grid_pt[[poly_ids]])
-<<<<<<< HEAD
-        out_grid_aux <-
-            sf::st_sfc(
-                    st_sample(x = sf_obj[empty_polys, ],
-                      size = 2L,
-                      type = type,
-                      exact = TRUE,
-                      by_polygon = TRUE)
-                ) |>
-            sf::st_cast("POINT") |>
-            sf::st_set_crs(sf::st_crs(sf_obj))
-        
-        out_grid_pt <- rbind(out_grid_pt,
-                             sf::st_join(x = sf::st_sf(out_grid_aux),
-                                         y = sf_obj[poly_ids],
-                                         join = sf::st_within))
-=======
  
         out_grid_aux <-
             sf::st_centroid(x = sf_obj[empty_polys, poly_ids])
         out_grid_pt <- rbind(out_grid_pt, sf::st_sf(out_grid_aux))
->>>>>>> 75ef8932
     }
     
     out_grid_pt <- out_grid_pt[order(out_grid_pt[[poly_ids]]), ]
